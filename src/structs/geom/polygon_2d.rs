use super::misc;
use crate::structs::geom::point_2d::Point2D;
use crate::structs::geom::{Line2D, Shape2D};
use crate::structs::AsType;
use arrayvec::ArrayVec;
use core::ops::{Add, Div, Mul, Sub};

/// An N-polygon in 2D space
#[derive(Clone, Debug)]
pub struct Polygon2D<const N: usize, T> {
    /// Points of the polygon
    pub points: ArrayVec<Point2D<T>, N>,
}

impl<const N: usize, T: PartialEq> PartialEq for Polygon2D<N, T> {
    fn eq(&self, other: &Self) -> bool {
        assert!(self.points.len() > 2, "Polygon must have at least 3 points");
        assert!(
            other.points.len() > 2,
            "Polygon must have at least 3 points"
        );
        let sz = self.points.len();
        if sz != other.points.len() {
            return false;
        }
        let mut used = [false; N];
        for i in 0..sz {
            for j in 0..sz {
                if &self.points[i] == &other.points[j] && !used[j] {
                    used[j] = true;
                    break;
                }
            }
        }
        used[0..sz].iter().all(|&x| x)
    }
}

impl<const N: usize, T> Shape2D<N, T> for Polygon2D<N, T> {
    fn rotate_deg_mut(&mut self, point: Point2D<T>, degrees: T)
    where
        T: AsType<f64>
            + Copy
            + Sub<Output = T>
            + Mul<Output = T>
            + AsType<f32>
            + Add<Output = T>
            + PartialOrd,
    {
        misc::rotate_deg_mut(self.points.as_mut(), point, degrees)
    }

    fn closest_point(&self, point: &Point2D<T>) -> Point2D<T>
    where
        T: Copy
            + PartialOrd
            + Mul<Output = T>
            + Add<Output = T>
            + Sub<Output = T>
            + AsType<f32>
            + Div<Output = T>
            + Mul<Output = T>
            + Add<Output = T>,
    {
        if self.point_in_shape(point) {
            return *point;
        }

        assert!(
            self.points.len() >= 2,
            "Polygon must have at least 2 points"
        );

        let mut closest = None;
        let mut min_dist = None;

        for i in 0..self.points.len() {
            let a = self.points[i];
            let b = self.points[(i + 1) % self.points.len()];
            let candidate = Line2D::new(a, b).closest_point_on_segment(&point);
            let dist = candidate.distance_squared(&point);
            if min_dist.is_none() {
                min_dist = Some(dist);
            }

            if dist < min_dist.unwrap() {
                min_dist = Some(dist);
                closest = Some(candidate);
            }
        }

        closest.unwrap()
    }

<<<<<<< HEAD
    fn point_in_shape(&self, point: Point2D<f32>) -> bool {
        let mut inside = false;
        let n = self.points.len();

        for i in 0..n {
            let a = self.points[i];
            let b = self.points[(i + 1) % n];

            let (px, py) = (point.x, point.y);
            let (x1, y1) = (a.x, a.y);
            let (x2, y2) = (b.x, b.y);

            let intersect = ((y1 > py) != (y2 > py))
                && (px < (x2 - x1) * (py - y1) / (y2 - y1 + f32::EPSILON) + x1);
            if intersect {
                inside = !inside;
            }
        }

        inside
    }

    fn axis_aligned_bounding_box(&self) -> Polygon2D<4, f32> {
        todo!()
    }

    fn as_convex_hull(self) -> Polygon2D<N, f32> {
        /// Graham's scan algorithm to compute the convex hull of `self`
        let mut points: ArrayVec<Point2D<f32>, N> = ArrayVec::new();
        points.extend(self.points.iter().copied());

        if points.len() <= 3 {
            return Polygon2D { points };
        }

        // 1. Find the pivot (lowest point)
        let pivot_idx = points
            .iter()
            .enumerate()
            .min_by(|(_, a), (_, b)| {
                a.y.partial_cmp(&b.y)
                    .unwrap()
                    .then(a.x.partial_cmp(&b.x).unwrap())
            })
            .unwrap()
            .0;

        let pivot = points[pivot_idx];
        points.swap(0, pivot_idx);

        // 2. Sort points by polar angle with respect to pivot
        insertion_sort_by(&mut points[1..], |a, b| {
            let o = super::misc::orientation(&pivot, a, b);
            if o == 0.0 {
                let da = Point2D::new(a.x - pivot.x, a.y - pivot.y).hypotenuse();
                let db = Point2D::new(b.x - pivot.x, b.y - pivot.y).hypotenuse();
                da.partial_cmp(&db).unwrap()
            } else {
                o.partial_cmp(&0.0).unwrap().reverse()
            }
        });

        // 3. Build convex hull with a stack
        let mut stack: ArrayVec<Point2D<f32>, N> = ArrayVec::new();
        stack.extend([points[0], points[1]]);

        for &p in points.iter().skip(2) {
            while stack.len() >= 2
                && super::misc::orientation(&stack[stack.len() - 2], &stack[stack.len() - 1], &p)
                    <= 0.0
            {
                stack.pop();
            }
            stack.push(p);
        }

        Polygon2D { points: stack }
    }

    /// Graham's scan algorithm to find the convex hull of the polygon
    fn convex_hull_with_other_shape<
        const NEW_SZ: usize,
        const OTHER_SZ: usize,
        SHAPE: Shape2D<OTHER_SZ, f32>,
    >(
        &self,
        other_shape: SHAPE,
    ) -> Polygon2D<NEW_SZ, f32> {
        let mut points: ArrayVec<Point2D<f32>, NEW_SZ> = ArrayVec::new();
        for p in &self.points {
            points.push(*p);
        }
        for p in other_shape.points() {
            points.push(*p);
        }
        Polygon2D { points }.as_convex_hull()
    }

    fn points(&self) -> &[Point2D<f32>] {
=======
    fn points(&self) -> &[Point2D<T>] {
>>>>>>> 17d5e4a6
        self.points.as_slice()
    }

    fn edges(&self) -> ArrayVec<Line2D<T>, N>
    where
        T: Copy,
    {
        let mut edges = ArrayVec::new();
        for i in 0..self.points.len() {
            edges.push(Line2D::new(
                self.points[i],
                self.points[(i + 1) % self.points.len()],
            ));
        }
        edges
    }
}

impl<const N: usize, T> Polygon2D<N, T> {
    /// Resize the polygon to a new size
    pub fn resize<const M: usize>(self) -> Result<Polygon2D<M, T>, ()> {
        if self.points.len() > M {
            return Err(());
        }
        let mut points = ArrayVec::new();
        points.extend(self.points);
        Ok(Polygon2D { points })
    }
}

#[cfg(test)]
mod test {
    use crate::structs::geom::{Point2D, Polygon2D, Shape2D};
    use arrayvec::ArrayVec;

    #[test]
    fn test_rotate() {
        let mut polygon = Polygon2D {
            points: ArrayVec::from([
                Point2D::new(1.0, 1.0),
                Point2D::new(1.0, 5.0),
                Point2D::new(4.0, 4.0),
                Point2D::new(5.0, 4.0),
                Point2D::new(5.0, 1.0),
            ]),
        };

        polygon.rotate_deg_mut(Point2D::new(-1.0, -1.0), 90.0);

        // https://www.desmos.com/calculator/23qwxcfs2e
        assert_eq!(
            polygon,
            Polygon2D {
                points: ArrayVec::from([
                    Point2D::new(-3.0, 1.0),
                    Point2D::new(-7.0, 1.0),
                    Point2D::new(-6.0, 4.0),
                    Point2D::new(-6.0, 5.0),
                    Point2D::new(-3.0, 5.0),
                ])
            }
        )
    }

    #[test]
    fn test_convex_hull() {
        let first = Polygon2D {
            points: ArrayVec::from([
                Point2D::new(0.0, 0.0),
                Point2D::new(4.0, 0.0),
                Point2D::new(4.0, 4.0),
                Point2D::new(0.0, 4.0),
            ]),
        };
        let second = Polygon2D {
            points: ArrayVec::from([
                Point2D::new(8.0, 10.0),
                Point2D::new(7.0, 12.0),
                Point2D::new(5.0, 9.0),
            ]),
        };

        let convex = first.convex_hull_with_other_shape::<7, 3, _>(&second);
        let mut points = ArrayVec::<Point2D<f32>, 7>::new();
        points.push(Point2D::new(0.0, 0.0));
        points.push(Point2D::new(4.0, 0.0));
        points.push(Point2D::new(8.0, 10.0));
        points.push(Point2D::new(7.0, 12.0));
        points.push(Point2D::new(0.0, 4.0));

        // https://www.desmos.com/calculator/cfplirl5bp
        assert_eq!(convex, Polygon2D { points });
    }
}<|MERGE_RESOLUTION|>--- conflicted
+++ resolved
@@ -92,109 +92,7 @@
         closest.unwrap()
     }
 
-<<<<<<< HEAD
-    fn point_in_shape(&self, point: Point2D<f32>) -> bool {
-        let mut inside = false;
-        let n = self.points.len();
-
-        for i in 0..n {
-            let a = self.points[i];
-            let b = self.points[(i + 1) % n];
-
-            let (px, py) = (point.x, point.y);
-            let (x1, y1) = (a.x, a.y);
-            let (x2, y2) = (b.x, b.y);
-
-            let intersect = ((y1 > py) != (y2 > py))
-                && (px < (x2 - x1) * (py - y1) / (y2 - y1 + f32::EPSILON) + x1);
-            if intersect {
-                inside = !inside;
-            }
-        }
-
-        inside
-    }
-
-    fn axis_aligned_bounding_box(&self) -> Polygon2D<4, f32> {
-        todo!()
-    }
-
-    fn as_convex_hull(self) -> Polygon2D<N, f32> {
-        /// Graham's scan algorithm to compute the convex hull of `self`
-        let mut points: ArrayVec<Point2D<f32>, N> = ArrayVec::new();
-        points.extend(self.points.iter().copied());
-
-        if points.len() <= 3 {
-            return Polygon2D { points };
-        }
-
-        // 1. Find the pivot (lowest point)
-        let pivot_idx = points
-            .iter()
-            .enumerate()
-            .min_by(|(_, a), (_, b)| {
-                a.y.partial_cmp(&b.y)
-                    .unwrap()
-                    .then(a.x.partial_cmp(&b.x).unwrap())
-            })
-            .unwrap()
-            .0;
-
-        let pivot = points[pivot_idx];
-        points.swap(0, pivot_idx);
-
-        // 2. Sort points by polar angle with respect to pivot
-        insertion_sort_by(&mut points[1..], |a, b| {
-            let o = super::misc::orientation(&pivot, a, b);
-            if o == 0.0 {
-                let da = Point2D::new(a.x - pivot.x, a.y - pivot.y).hypotenuse();
-                let db = Point2D::new(b.x - pivot.x, b.y - pivot.y).hypotenuse();
-                da.partial_cmp(&db).unwrap()
-            } else {
-                o.partial_cmp(&0.0).unwrap().reverse()
-            }
-        });
-
-        // 3. Build convex hull with a stack
-        let mut stack: ArrayVec<Point2D<f32>, N> = ArrayVec::new();
-        stack.extend([points[0], points[1]]);
-
-        for &p in points.iter().skip(2) {
-            while stack.len() >= 2
-                && super::misc::orientation(&stack[stack.len() - 2], &stack[stack.len() - 1], &p)
-                    <= 0.0
-            {
-                stack.pop();
-            }
-            stack.push(p);
-        }
-
-        Polygon2D { points: stack }
-    }
-
-    /// Graham's scan algorithm to find the convex hull of the polygon
-    fn convex_hull_with_other_shape<
-        const NEW_SZ: usize,
-        const OTHER_SZ: usize,
-        SHAPE: Shape2D<OTHER_SZ, f32>,
-    >(
-        &self,
-        other_shape: SHAPE,
-    ) -> Polygon2D<NEW_SZ, f32> {
-        let mut points: ArrayVec<Point2D<f32>, NEW_SZ> = ArrayVec::new();
-        for p in &self.points {
-            points.push(*p);
-        }
-        for p in other_shape.points() {
-            points.push(*p);
-        }
-        Polygon2D { points }.as_convex_hull()
-    }
-
-    fn points(&self) -> &[Point2D<f32>] {
-=======
     fn points(&self) -> &[Point2D<T>] {
->>>>>>> 17d5e4a6
         self.points.as_slice()
     }
 
